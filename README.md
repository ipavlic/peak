# Peak - Generics for Salesforce Apex

[![Test and Coverage](https://github.com/ipavlic/peak/actions/workflows/test.yml/badge.svg)](https://github.com/ipavlic/peak/actions/workflows/test.yml)
[![codecov](https://codecov.io/gh/ipavlic/peak/graph/badge.svg?token=8PMNGNTH9E)](https://codecov.io/gh/ipavlic/peak)
[![Go Report Card](https://goreportcard.com/badge/github.com/ipavlic/peak)](https://goreportcard.com/report/github.com/ipavlic/peak)

**Peak** is a transpiler that brings generic programming back to Salesforce Apex. Write reusable generic classes once, and Peak generates type-safe concrete Apex classes ready for deployment.

```apex
// Write once
public class Queue<T> {
    private List<T> items;
    public void enqueue(T item) { items.add(item); }
    public T dequeue() { return items.remove(0); }
}

// Use everywhere
Queue<Integer> numbers = new Queue<Integer>();
Queue<Account> accounts = new Queue<Account>();
```

## Why Peak?

Peak brings compile-time generics to Apex without runtime overhead:

- **Write once, use everywhere**: Create a generic like `Queue<T>` and use it with any type
- **Type safety**: Generated classes are strongly typed — no casting, no runtime errors
- **Zero runtime cost**: All generics resolve at compile time to concrete classes
- **Future-proof**: Minimal syntax transformation means compatibility with upcoming Apex versions
- **Nested generics**: Support for complex types like `Queue<List<Integer>>`

## Quick Start

### Installation

```bash
# Install from source (requires Go 1.20+)
git clone https://github.com/ipavlic/peak.git
cd peak
go build -o peak ./cmd/peak

# Or install directly
go install github.com/ipavlic/peak/cmd/peak@latest
```

### Basic Usage

```bash
# Show help
peak --help

# Transpile all .peak files in a directory
peak examples/

# Watch mode - automatically recompile on changes
peak --watch examples/

# Specify output directory
peak --out-dir build/ src/
```

## How It Works

### Step 1: Define a Generic Template

Create a `.peak` file with generic type parameters:

```apex
// Queue.peak - A generic queue that works with any type
public class Queue<T> {
    private List<T> items;

    public Queue() {
        this.items = new List<T>();
    }

    public void enqueue(T item) {
        items.add(item);
    }

    public T dequeue() {
        return items.remove(0);
    }
}
```

### Step 2: Use the Template

Reference your generic class with concrete types:

```apex
// QueueExample.peak - Uses Queue with specific types
public class QueueExample {
    private Queue<Integer> intQueue;
    private Queue<String> stringQueue;

    public QueueExample() {
        this.intQueue = new Queue<Integer>();
        this.stringQueue = new Queue<String>();
    }
}
```

### Step 3: Transpile

Run Peak to generate concrete Apex classes:

```bash
peak examples/
```

### Step 4: What You Get

Peak generates three types of output:

**1. Skips Templates**
`Queue.peak` is recognized as a template (it defines `Queue<T>`) and no `Queue.cls` is generated.

**2. Transpiled Usage Files**
`QueueExample.cls` with generic references replaced by concrete class names:
```apex
public class QueueExample {
    private QueueInteger intQueue;    // Queue<Integer> → QueueInteger
    private QueueString stringQueue;  // Queue<String> → QueueString

    public QueueExample() {
        this.intQueue = new QueueInteger();
        this.stringQueue = new QueueString();
    }
}
```

**3. Concrete Class Files**
Type-specific classes generated from templates:
- `QueueInteger.cls` - all `T` replaced with `Integer`
- `QueueString.cls` - all `T` replaced with `String`

These `.cls` files are ready to deploy to Salesforce!

## CLI Reference

### Commands

```bash
# Show help
peak --help
peak -h

# Transpile directory
peak [directory]              # Transpile all .peak files (default: current directory)
peak examples/                # Transpile examples/ directory

# Watch mode
peak --watch [directory]      # Auto-recompile on file changes
peak -w                       # Short form

# Custom output directory
peak --out-dir <dir>          # Override output location
peak -o build/                # Short form
```

### Configuration

**Output Location**

By default, generated `.cls` files are placed alongside their source `.peak` files:

```
examples/
├── Queue.peak              # Template (not compiled)
├── QueueExample.peak       # Usage file
├── QueueExample.cls        # ✓ Generated
├── QueueInteger.cls        # ✓ Generated
└── QueueString.cls         # ✓ Generated
```

**Config File** (optional)

Create `peakconfig.json` in your source directory to customize behavior:

```json
{
  "compilerOptions": {
    "outDir": "build/classes",
    "instantiate": {
      "classes": {
        "Queue": ["Integer", "String", "Boolean"],
        "Optional": ["Double", "Decimal"]
      },
      "methods": {
        "Repository.get": ["Account", "Contact", "String"],
        "Repository.put": ["Account", "Contact"],
        "Repository.getOrDefault": ["String", "Integer"]
      }
    }
  }
}
```

**Configuration Options:**

- `outDir` - Output directory for generated files (can be overridden by `--out-dir` flag)
<<<<<<< HEAD
- `instantiate` - Structured instantiation for both classes and methods:
=======
- `instantiate` - List of generic instantiations to always generate, even if not used in code
>>>>>>> 294c935d
  - `classes` - Map of template names to type arguments (e.g., `"Queue": ["Integer", "String"]`)
  - `methods` - Map of method keys to type arguments (e.g., `"ClassName.methodName": ["String", "Decimal"]`)
    - For methods with multiple type parameters, use comma-separated types (e.g., `"String,String"` for `<K,V>` with both as String)

## Features

### Type Parameter Rules

Type parameters must be single uppercase letters (`T`, `K`, `V`, etc.):

```apex
✓ class Queue<T>              // Good - single letter
✓ class Dict<K, V>            // Good - multiple single letters
✗ class Queue<Type>           // Error - multi-letter not allowed
✗ class Dict<T, T>            // Error - duplicate parameters
```

### Built-in Generics Preserved

Apex's native `List<T>`, `Set<T>`, and `Map<K,V>` remain unchanged. Peak only transforms your custom generic classes.

### Multiple Type Parameters

Define classes with multiple type parameters:

```apex
public class Dict<K, V> {
    private List<K> keys;
    private List<V> values;

    public void put(K key, V value) {
        keys.add(key);
        values.add(value);
    }

    public V get(K key) {
        Integer index = keys.indexOf(key);
        return index >= 0 ? values.get(index) : null;
    }
}

// Use with any key-value combination
Dict<String, Integer> scores = new Dict<String, Integer>();
Dict<Integer, Account> accountMap = new Dict<Integer, Account>();
```

### Nested Generics

Generic types can be nested to any depth:

```apex
Queue<List<Integer>> batchQueue = new Queue<List<Integer>>();
Dict<String, Queue<Account>> accountQueues = new Dict<String, Queue<Account>>();
```

Generates concrete classes like `QueueListInteger.cls` and `DictStringQueueAccount.cls`.

### Generic Methods

Peak supports generic methods with type parameters, allowing you to create reusable methods that work with any type:

```apex
// Repository.peak - A generic cache/repository
public class Repository {
    private Map<String, Object> cache;

    public Repository() {
        this.cache = new Map<String, Object>();
    }

    // Generic method to get a cached value
    public <T> T get(String key) {
        return (T) cache.get(key);
    }

    // Generic method to store a value
    public <T> void put(String key, T value) {
        cache.put(key, value);
    }

    // Generic method to get with default value
    public <T> T getOrDefault(String key, T defaultValue) {
        if (cache.containsKey(key)) {
            return (T) cache.get(key);
        }
        return defaultValue;
    }
}
```

**Generated Concrete Methods**

Configure which concrete methods to generate using `instantiate` in `peakconfig.json`:

```json
{
  "compilerOptions": {
    "instantiate": {
      "methods": {
        "Repository.get": ["Account", "Contact", "String"],
        "Repository.put": ["Account", "Contact"],
        "Repository.getOrDefault": ["String", "Integer"]
      }
    }
  }
}
```

This generates concrete methods inserted into the same class:

```apex
// Generated concrete methods
public Account getAccount(String key) { ... }
public Contact getContact(String key) { ... }
public String getString(String key) { ... }

public void putAccount(String key, Account value) { ... }
public void putContact(String key, Contact value) { ... }

public String getOrDefaultString(String key, String defaultValue) { ... }
public Integer getOrDefaultInteger(String key, Integer defaultValue) { ... }
```

**Method Naming Convention:**
- Single type parameter: `methodName` + type (e.g., `getString`)
- Multiple type parameters: `methodName` + all types concatenated (e.g., `transformStringString`)

### Valid Generic Expressions

```apex
Queue<Integer>               // Simple type
Dict<String, Account>        // Multiple parameters
Queue<List<Integer>>         // Nested generics
Dict<Integer, Queue<String>> // Complex nesting
```

### Error Handling

Peak provides clear error messages with line and column information:

```
Queue.peak:5:14: error: type parameter must be a single letter, got: Type
public class Queue<Type> {
                   ^
```

Files with errors are reported but don't block compilation of other files.

## Examples

The `examples/` directory contains complete working demonstrations:

### Templates
- **`Queue.peak`** - Generic queue with single type parameter `<T>`
- **`Dict.peak`** - Generic dictionary with key-value parameters `<K, V>`

### Usage Examples
- **`QueueExample.peak`** - Basic usage of `Queue<Integer>` and `Queue<String>`
- **`NestedGenericsExample.peak`** - Nested types like `Queue<List<Integer>>`
- **`MultiParametersExample.peak`** - Multiple instantiations of `Dict<K, V>`
- **`ComplexExample.peak`** - Advanced patterns like `Dict<String, Queue<Integer>>`
- **`Repository.peak`** - Generic methods with `get<T>`, `put<T>`, and `getOrDefault<T>`

Run `peak examples/` to see the transpiler in action!

## Development

### Build

```bash
go build -o peak ./cmd/peak
```

### Test

```bash
go test ./...
```

### Project Structure

```
peak/
├── cmd/peak/          # CLI application
├── pkg/
│   ├── parser/        # Generic syntax parser
│   └── transpiler/    # Template instantiation logic
└── examples/          # Example .peak files
```

## Current Limitations

Peak focuses on class-level generics. These features are not yet supported:

| Feature | Status | Example |
|---------|--------|---------|
| Type constraints | Not supported | `class Queue<T extends SObject>` |
| Variance annotations | Not supported | `class Queue<out T>` |

**Name Generation**: Generated class names use simple concatenation (`Queue<List<Integer>>` → `QueueListInteger`). This can create long names for deeply nested generics but ensures predictability and avoids naming conflicts.

## Contributing

Contributions are welcome! Please feel free to submit issues or pull requests.

## License

MIT License - see LICENSE file for details.

---

**Questions or Issues?** Open an issue or check the `examples/` directory for working code.<|MERGE_RESOLUTION|>--- conflicted
+++ resolved
@@ -182,6 +182,7 @@
 {
   "compilerOptions": {
     "outDir": "build/classes",
+    "instantiate": {
     "instantiate": {
       "classes": {
         "Queue": ["Integer", "String", "Boolean"],
@@ -200,11 +201,8 @@
 **Configuration Options:**
 
 - `outDir` - Output directory for generated files (can be overridden by `--out-dir` flag)
-<<<<<<< HEAD
+- `instantiate` - List of generic instantiations to always generate, even if not used in code
 - `instantiate` - Structured instantiation for both classes and methods:
-=======
-- `instantiate` - List of generic instantiations to always generate, even if not used in code
->>>>>>> 294c935d
   - `classes` - Map of template names to type arguments (e.g., `"Queue": ["Integer", "String"]`)
   - `methods` - Map of method keys to type arguments (e.g., `"ClassName.methodName": ["String", "Decimal"]`)
     - For methods with multiple type parameters, use comma-separated types (e.g., `"String,String"` for `<K,V>` with both as String)
